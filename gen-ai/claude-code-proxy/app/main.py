--- conflicted
+++ resolved
@@ -11,8 +11,6 @@
 import httpx
 import boto3
 from botocore.exceptions import ClientError, NoCredentialsError
-
-import boto3
 
 import sys
 
@@ -468,13 +466,8 @@
 async def create_message(request: MessagesRequest, raw_request: Request):
     """
     Anthropic Messages API 프록시 엔드포인트
-<<<<<<< HEAD
     
     클라이언트 요청을 Anthropic API / Amazon Bedrock으로 전달하고 응답을 pass-through합니다.
-=======
-
-    클라이언트 요청을 Anthropic API로 전달하고 응답을 pass-through합니다.
->>>>>>> 0415c826
     """
     # 요청 시작 로깅
     logger.info("=" * 80)
@@ -631,7 +624,6 @@
                 logger.info(f"   {header_name}: {header_value}")
         logger.debug(f"   Full request data: {json.dumps(request_data, indent=2)}")
 
-<<<<<<< HEAD
 
         # 5-0. Bedrock API 호출
         if request.stream:
@@ -648,8 +640,6 @@
             response_bedrock = invoke_bedrock(request_data, headers)
             return response_bedrock
         
-=======
->>>>>>> 0415c826
         # 5. Anthropic API 호출
         async with httpx.AsyncClient(timeout=600.0) as client:
             # 스트리밍 요청인 경우
